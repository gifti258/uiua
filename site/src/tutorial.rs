use std::fmt::Display;

use enum_iterator::{all, Sequence};
use leptos::*;
use leptos_meta::*;
use leptos_router::*;
use uiua::{example_ua, Primitive, SysOp};

use crate::{editor::*, Prim, PrimCodes};

#[derive(Debug, Clone, Copy, PartialEq, Eq, Sequence)]
pub enum TutorialPage {
    Basic,
    Math,
    Arrays,
    Types,
    Bindings,
    Functions,
    AdvancedStack,
    ControlFlow,
    AdvancedArray,
    CustomModifiers,
    Modules,
    Testing,
}

impl TutorialPage {
    pub fn path(&self) -> String {
        format!("{self:?}").to_lowercase()
    }
    pub fn title(&self) -> &'static str {
        match self {
            Self::Basic => "Basic Stack Operations and Formatting",
            Self::Math => "Math and Comparison",
            Self::Arrays => "Arrays",
            Self::Types => "Types",
            Self::Bindings => "Bindings",
            Self::Functions => "Modifiers and Functions",
            Self::AdvancedStack => "Advanced Stack Manipulation",
            Self::ControlFlow => "Control Flow",
            Self::AdvancedArray => "Advanced Array Manipulation",
            Self::CustomModifiers => "Custom Modifiers",
            Self::Modules => "Modules",
            Self::Testing => "Testing",
        }
    }
}

#[component]
pub fn Tutorial(page: TutorialPage) -> impl IntoView {
    let tut_view = match page {
        TutorialPage::Basic => TutorialBasic().into_view(),
        TutorialPage::Math => TutorialMath().into_view(),
        TutorialPage::Arrays => TutorialArrays().into_view(),
        TutorialPage::Types => TutorialTypes().into_view(),
        TutorialPage::Bindings => TutorialBindings().into_view(),
        TutorialPage::Functions => TutorialFunctions().into_view(),
        TutorialPage::ControlFlow => TutorialControlFlow().into_view(),
        TutorialPage::AdvancedStack => TutorialAdvancedStack().into_view(),
        TutorialPage::AdvancedArray => TutorialAdvancedArray().into_view(),
        TutorialPage::CustomModifiers => TutorialCustomModifiers().into_view(),
        TutorialPage::Modules => TutorialModules().into_view(),
        TutorialPage::Testing => TutorialTesting().into_view(),
    };
    view! {
        <TutorialNav page=page/>
        { tut_view }
        <br/>
        <br/>
        <TutorialNav page=page/>
    }
}

impl IntoParam for TutorialPage {
    fn into_param(value: Option<&str>, name: &str) -> Result<Self, ParamsError> {
        all::<TutorialPage>()
            .find(|p| p.path() == value.unwrap_or(""))
            .ok_or_else(|| ParamsError::MissingParam(name.to_string()))
    }
}

#[component]
fn TutorialNav(page: TutorialPage) -> impl IntoView {
    let next = move || {
        page.next()
            .map(|p| {
                view!( <div><A href=format!("/docs/{}", p.path())>{p.title()}</A>" 〉"</div>)
                    .into_view()
            })
            .unwrap_or_else(|| view!( <div/>).into_view())
    };
    let previous = move || {
        page.previous()
            .map(|p| {
                view!( <div>"〈 "<A href=format!("/docs/{}", p.path())>{p.title()}</A></div>)
                    .into_view()
            })
            .unwrap_or_else(|| view!( <div/>).into_view())
    };

    view! {
        <div class="tutorial-nav">
            { previous }
            { next }
        </div>
    }
}

#[component]
fn TutorialBasic() -> impl IntoView {
    use Primitive::*;

    let primitive_table: Vec<_> = Primitive::all()
        .filter_map(|p| {
            if let (Some(ascii), Some(unicode)) = (p.ascii(), p.glyph()) {
                if ascii.to_string() != unicode.to_string() {
                    return Some(view! {
                        <tr>
                            <td><code>{ p.name() }</code></td>
                            <td><code>{ ascii.to_string() }</code></td>
                            <td><Prim prim=p glyph_only=true/></td>
                        </tr>
                    });
                }
            }
            None
        })
        .collect();

    view! {
        <Title text="Basic Stack Operations and Formatting - Uiua Docs"/>
        <h1>"Basic Stack Operations and Formatting"</h1>
        <h2 id="the-stack">"The Stack"</h2>
        <p>"In Uiua, all operations operate on a global stack. Lines of code are evaluated from "<A href="/docs/rtl">"right to left"</A>", top to bottom."</p>
        <p>"A number simply pushes its value onto the stack."</p>
        <Editor example="5"/>
        <Editor example="1 2 3"/>
        <p>"Operators pop values off the stack and push their results."</p>
        <p>"For example, "<Prim prim=Primitive::Add glyph_only=true/>" pops two values off the stack and pushes their sum."</p>
        <Editor example="+ 1 2"/>
        <p><Prim prim=Primitive::Mul glyph_only=true/>", of course, multiplies the two values instead."</p>
        <Editor examples={&["+ ", "1 ", "× ", "2 ", "3"]} help={&["", "Try the arrows to see how the stack changes with each operation."]}/>
        <p>"In the editor, items that end up on the "<em>"top"</em>" of the stack are shown at the "<em>"bottom"</em>" of the output. This is so that consecutive lines of code show their outputs in the correct order."</p>
        <Editor example="5\n+1 2\n\"Hello, World!\"\n+1 @a"/>
        <p>"This orientation can be changed in the editor's settings. Click the ⚙️ icon in the top right corner of the editor to see them."</p>
        <p>"Operations can span multiple lines. Every line uses the same stack!"</p>
        <Editor examples={&["1 2 ", "+ ", "5 ", "×"]} progress_lines=true/>

        <h2 id="comments">"Comments"</h2>
        <p>"Comments are denoted with "<code>"#"</code>" and run to the end of the line."</p>
        <Editor example="5 # This is a comment"/>
        <p>"Uiua does not have multiline comments."</p>

        <h2 id="formatting">"Formatting"</h2>
        <p>"Most Uiua built-in functions use special Unicode characters. To type multiplication and division signs, you can use "<code>"*"</code>" and "<code>"%"</code>" respectively. Then, run the code to format the ASCII characters into Unicode."</p>
        <Editor example="# Click Run to format!\n%6 *3 8" help={&["", "⇡Click⇡"]}/>
        <p>"Most built-in functions have names you can type rather than symbols. Formatting works on these too. "<em><strong>"This is the primary way of entering Uiua's glyphs."</strong></em></p>
        <p>"Try formatting the lines below by clicking "<strong>"Run"</strong>"."</p>
        <Editor examples=&{["max ", "sqrt ", "10 ", "mod ", "10 ", "pow ", "2 ", "8"]}/>
        <Editor example="abs +`1 `2"/>
        <p>"You don't have to type the whole name, just enough to disambiguate it from others."</p>
        <Editor example="cei 1.5\nceil 1.5\nceili 1.5\nceilin 1.5\nceiling 1.5"/>
        <p>"You don't even have to remove spaces between built-in function names. The formatter will figure it out!"</p>
        <Editor example="roundsqrtpi"/>
        <p>"On this site, you can also click the ↧ symbol on any editor to show a palette of all the Uiua glyphs. You can then click on any glyph to insert it into the editor."</p>
        <p>"Here is a table of all the glyphs that are typed with ASCII characters that get converted to glyphs."</p>
        <table>
            <tr>
                <th>"Name"</th>
                <th>"ASCII"</th>
                <th>"Glyph"</th>
            </tr>
            {primitive_table}
            <tr>
                <td>"negative number"</td>
                <td><code>"`"</code></td>
                <td><code>"¯"</code></td>
            </tr>
        </table>
        <p>"As noted in the table, negative number literals are typed with the "<code>"`"</code>" character. This is because "<code>"-"</code>" is used for subtraction."</p>
        <Editor example="+ `1 `2"/>
        <p>"The formatter will align consecutive end-of-line comments. Try it out!"</p>
        <Editor example="%2 8 # Line\n@x # these\n1 # up"/>

        <h2 id="stack-functions">"Stack Functions"</h2>
        <p>"There are a few functions that work on the stack itself. Some of these are critical and can be found scattered across all Uiua code."</p>
        <h2><Prim prim=Dup/></h2>
        <p><Prim prim=Dup/>" duplicates the top item on the stack."</p>
        <p>"In general, functions do not leave their arguments on the stack. If you want to reuse a value, you must "<Prim prim=Dup/>" it first."</p>
        <p>"For example, if you wanted to square a number, you could "<Prim prim=Dup/>" it, then "<Prim prim=Mul/>"."</p>
        <Editor example="×.4"/>
        <p><Prim prim=Dup/>" is often used in the examples on this site to show both the input and output of a function."</p>
        <Editor example="√.144"/>
        <br/>
        <h2><Prim prim=Flip/></h2>
        <p><Prim prim=Flip/>" swaps the top two items on the stack."</p>
        <p>"This is useful when you want to call a function that takes two arguments, but the arguments are on the stack in the wrong order."</p>
        <p>"For example, if you wanted to get the reciprocal of a number, you would "<Prim prim=Div/>" "<code>"1"</code>" by it. But, if the number is already on the stack, you would need to use "<Prim prim=Flip/>"."</p>
        <Editor example="÷1 5"/>
        <Editor example="÷∶1 5"/>
        <Editor example="∶1 2 3 4 5"/>
        <br/>
        <h2><Prim prim=Over/></h2>
        <p><Prim prim=Over/>" is like "<Prim prim=Dup/>", but it duplicates the second item on the stack instead of the first."</p>
        <Editor example=",1 2 3 4"/>
        <Editor example="+×, 3 5"/>
        <br/>
        <h2><Prim prim=Pop/></h2>
        <p><Prim prim=Pop/>" removes the top item from the stack."</p>
        <p>"This is useful when you want to discard a value that you do not need."</p>
        <Editor examples={&["1 ", "; ", "2 ", "3 ", "4 ", "; ", "5 ", "6"]}/>
        <h2><Prim prim=Trace/></h2>
        <p><Prim prim=Trace/>" prints the top item on the stack without popping it."</p>
        <p>"It also attaches line and column numbers."</p>
        <p>"This is useful for debugging by inspecting the stack."</p>
        <Editor example="+1 ⸮ ×4 trace ×. -3 5"/>

        <h2 id="challenges">"Challenges"</h2>
        <p>"At the end of most sections of this tutorial, there will be a few challenges to test your understanding."</p>
        <p>"The code you write will be run on multiple inputs and tested for correctness."</p>
        <p>"Remember that you can click the "<code>"↧"</code>" on the right side of the editor to see a list of all the glyphs."</p>
        <br/>

        <Challenge
            number=1
            prompt="adds 3 numbers"
            example="1 2 3"
            answer="++"
            tests={&["0 10 1", "10 ¯1 5", "0 5 1"]}
            hidden="6 7 8"/>

        <Challenge
            number=2
            prompt="divides the second number by the first but keeps the inputs on the stack"
            example="5 10"
            answer="÷,,"
            tests={&["6 24", "2 100", "17 51"]}
            hidden="8 32"/>

        <Challenge
            number=3
            prompt="subtracts the second number from the first then squares the result"
            example="10 1"
            answer="×.-∶"
            tests={&["5 3", "9 2", "5 6"]}
            hidden="6 7"/>
    }
}

fn maybe_code<T: Display>(val: Option<T>) -> impl IntoView {
    if let Some(val) = val {
        view! {  <code>{ val.to_string() }</code> }.into_view()
    } else {
        view! {  "" }.into_view()
    }
}

fn primitive_rows(prims: impl IntoIterator<Item = Primitive>) -> Vec<impl IntoView> {
    prims
        .into_iter()
        .map(|p| {
            let ascii = p
                .ascii()
                .map(|s| s.to_string())
                .or_else(|| p.glyph().filter(|c| c.is_ascii()).map(|c| c.to_string()));
            view! {
                <tr>
                    <td><Prim prim=p/></td>
                    <td>{maybe_code( ascii)}</td>
                    <td>{view!( <code>{p.args()}</code>)}</td>
                </tr>
            }
        })
        .collect()
}

#[component]
fn TutorialMath() -> impl IntoView {
    use Primitive::*;
    let math_table = primitive_rows([
        Add, Sub, Mul, Div, Mod, Pow, Log, Neg, Abs, Ceil, Floor, Round, Sqrt, Sign,
    ]);
    let comp_table = primitive_rows([
        Eq, Ne, Lt, Gt, Le, Ge, Min, Max, Floor, Ceil, Round, Sin, Atan,
    ]);

    view! {
        <Title text="Math and Comparison - Uiua Docs"/>
        <h1>"Math and Comparison"</h1>
        <p>"Uiua supports all the basic math operations as well as comparison, min/max, and rounding."</p>
        <div id="ascii-glyphs" style="display: flex; justify-content: space-evenly;">
            <table class="bordered-table">
                <tr>
                    <th>"Function"</th>
                    <th>"ASCII"</th>
                    <th>"Args"</th>
                </tr>
                {math_table}
            </table>
            <table class="bordered-table">
                <tr>
                    <th>"Function"</th>
                    <th>"ASCII"</th>
                    <th>"Args"</th>
                </tr>
                {comp_table}
            </table>
        </div>
        <p>"Most of these are used mostly how you might think."</p>
        <Editor example="+2 5"/>
        <Editor example="↥2 5"/>
        <Editor example="ⁿ2 5"/>
        <Editor example="⌈2.5"/>
        <Editor example="√4"/>
        <p>"One thing to note is that non-commutative operators work backwards."</p>
        <p>"This is so you can think of the operator and the second number as a single unit."</p>
        <Editor example="-2 5" help={&["", "What is 5 \"minus 2\"?"]}/>
        <Editor example="<2 5" help={&["", "Is 5 \"less than 2\"?"]}/>
        <Editor example="÷2 5" help={&["", "What is 5 \"divided by 2\"?"]}/>
        <p>"Uiua has no boolean types. Comparison operators return "<code>0</code>" for false and "<code>1</code>" for true."</p>
        <Editor example="=2 5"/>
        <Editor example="=2 2"/>
        <p>"Because of how stack operations work, you can delay operations until after all the arguments are on the stack."</p>
        <Editor examples={&["×", "+", "+", "1 ", "2 ", "3 ", "4"]} help={&["", "Click the arrows to see how the expression is built up"]}/>
        <p>"This is not special syntax. All the numbers are pushed to the stack, then the operators work on them."</p>
        <p>"Remember that you can type the names of operators and then run to format them."</p>
        <Editor example="# Click Run to format!\nmax sqrt2 mod10 abs`31" help={&["", "⇡Click⇡"]}/>

        <h2 id="adicity">"Adicity"</h2>
        <p>"Some programming languages use the terms \"unary\" and \"binary\" to refer to functions that take one or two arguments respectively. While these are the Latin terms, many array languages, including Uiua, prefer to use the Greek terms \"monadic\" and \"dyadic\"."</p>
        <p>"As you read Uiua's documentation, you will see these terms used to describe functions (and modifiers)."</p>
        <p>"For example, "<Prim prim=Sqrt/>" is a monadic function, and "<Prim prim=Add/>" is a dyadic function."</p>
        <p>"On this site, monadic functions are in "<span class="monadic-function">"green"</span>" and dyadic functions are in "<span class="dyadic-function">"blue"</span>"."</p>

        <h2 id="challenges">"Challenges"</h2>

        <Challenge
            number=1
            prompt="for arguments A, B, and C, computes (A + B) × C"
            example="1 2 3"
            answer="×+"
            tests={&["2 2 2", "5 7 2", "3 ¯1 ¯1"]}
            hidden="6 7 8"/>

        <Challenge
            number=2
            prompt="calculates the hypotenuse of a right triangle with sides A and B (√(A² + B²))"
            example="3 4"
            answer="√+∩(×.)"
            tests={&["12 9", "5 12", "6 8"]}
            hidden="5 3"/>
    }
}

#[component]
fn TutorialArrays() -> impl IntoView {
    use Primitive::*;
    view! {
        <Title text="Arrays - Uiua Docs"/>
        <h1>"Arrays"</h1>
        <p>"Uiua is, first and foremost, an array language. The only composite data type is the multidimensional array. Arrays have a lot of nice properties, and the language's built-in functions are designed to make it easy to work with them. If you've only ever programmed in non-array languages, then this will be a completely foreign paradigm. In most array languages, most data structures and control flow are replaced with operations on arrays."</p>

        <h2 id="creating-arrays">"Creating Arrays"</h2>
        <p>"Other than with functions, Uiua has two ways to create arrays. They are called "<em>"strand notation"</em>" and "<em>"stack notation"</em>"."</p>
        <p><strong>"Strand notation"</strong>" uses underscores to connect elements."</p>
        <Editor example="1_2_3"/>
        <Editor example="\"Hello\"_\"World\""/>
        <p>"Strand notation is good when you want to create short and/or simple arrays. For longer or more complex arrays, you can use stack notation."</p>
        <p><strong>"Stack notation"</strong>" uses brackets to group elements."</p>
        <Editor example="[1 2 3]"/>
        <Editor example="[¯5 37 42 π]"/>
        <p>"What's cool about stack notation is that it is "<em>"not"</em>" just a way to list elements. The code between the brackets runs from right to left as it normally would. When it is done, any items on the stack higher than when it started are put into the array. This gives you some cool ways to create arrays."</p>
        <p>"Remember that "<Prim prim=Dup/>" duplicates the top item on the stack."</p>
        <Editor example="[...5]"/>
        <Editor example="[×2.×2.×2.×2 .2]"/>
        <Editor example="[+1 2 +3 4]"/>
        <p>"Any functions inside the brackets will \"pull in\" their arguments from outside if there are not enough inside."</p>
        <Editor example="[+] 1 9"/>
        <Editor example="[...] 7"/>
        <Editor example="[+×2] 20 2"/>
        <p>"You can also use stack notation to make multidimensional arrays."</p>
        <Editor example="[1_2_3 4_5_6]"/>
        <Editor example="[...[1 2 3]]"/>
        <p>"More precisely, stack notation "<Prim prim=Couple/>"s the first two stack items created between the "<code>"[]"</code>"s and "<Prim prim=Join/>"s the rest to that coupling."</p>
        <p>"Unlike strand notation, stack notation may span multiple lines. The lines are still executed right-to-left, but they are executed bottom-to-top so that the arrays come out the same way they look in the code."</p>
        <Editor example="\
[1 2 3
 4 5 6
 7 8 9]"/>
        <Editor example="\
[[1 2 3]
 [4 5 6]
 [7 8 9]]"/>

        <h2 id="shape-len"><Prim prim=Shape/>" and "<Prim prim=Len/></h2>
        <p>"Other than their data, arrays also have a property called their "<strong>"shape"</strong>". Shape is a list of non-negative integers that describes the array's size along each of its axes."</p>
        <p>"We can get the array's shape with the "<Prim prim=Shape/>" function. It's a triangle because a triangle is a shape."</p>
        <Editor example="△[1 2 3]"/>
        <Editor example="△5"/>
        <Editor example="△[[1 2 3] [4 5 6]]"/>
        <Editor example="△[...[1 2 3]]"/>
        <p>"From shape we can derive two closely-related properties called "<strong>"length"</strong>" and "<strong>"rank"</strong>"."</p>
        <p><Prim prim=Len/>" is the number of "<em>"rows"</em>" of the array. This is the number of elements for a 1D array and the number of rows for a 2D array. Length is always equal to the first number in the shape (or 1 if the shape is empty)."</p>
        <p><strong>"Rank"</strong>" is the number of dimensions of the array. It is equivalent to the "<Prim prim=Len/>" of the "<Prim prim=Shape/>"."</p>
        <Editor example=" △[1_2_3 4_5_6]\n ⧻[1_2_3 4_5_6]\n⧻△[1_2_3 4_5_6]"/>

        <h2 id="output">"Pretty Array Output"</h2>
        <p>"The online editor and native interpreter both pretty-print any values that remain on the stack when a program is finished. (This can be invoked manually using the "<Prim prim=Sys(SysOp::Show)/>" function.)"</p>
        <p>"To understand how the pretty-printed output corresponds to the actual array, we can use "<Prim prim=Reshape/>" to create a multidimensional array. "<Prim prim=Reshape/>" uses its first argument as a new shape for its second argument."</p>
        <p>"Here, we create a "<Prim prim=Range/>" array of all the numbers up to "<code>"24"</code>" and turn it into a 3-dimensional array with the shape "<code>"[2 3 4]"</code>"."</p>
        <Editor example="↯2_3_4 ⇡24"/>
        <p>"Notice there are "<code>"2"</code>" big cells, each with "<code>"3"</code>" rows of "<code>"4"</code>" elements."</p>
        <p>"This expands to any number of dimensions. The more dimensions, the more space between the cells representing earlier axes."</p>
        <Editor example="↯2_3_2_5 ⇡60"/>

        <h2 id="pervasion">"Pervasion"</h2>
        <p>"Most operations that apply to scalars are what is called "<em>"pervasive"</em>" when it comes to arrays. This means that the operation automatically applies to every item in the array."</p>
        <Editor example="+1 1_2_3"/>
        <Editor example="√[4 9 16]"/>
        <Editor example="+1_2_3 4_5_6"/>
        <p>"When doing a pervasive operation on two arrays, the shape of one array must be the "<em>"prefix"</em>" of the shape of the other."</p>
        <Editor example="+[1 2] [3 4 5]"/> // Should fail
        <p>"Notice here that the shape of the first array is a prefix of the shape of the second array."</p>
        <Editor example="△10_20\n      △[3_4_5 6_7_8]\n+10_20 [3_4_5 6_7_8]"/>
        <p>"If you want to do some pervasive operation on arrays whose shapes do not match, you can set a default value with "<Prim prim=Fill/>". Any places where the shapes don't match will be filled in with that value."</p>
        <Editor example="⬚10+ [1 2] [3 4 5 6 7]"/>
        <p><Prim prim=Fill/>" can be used in a lot of other cases. See its documentation for more."</p>

        <h2 id="useful-array-operations">"Useful Array Operations"</h2>
        <p>"You don't need to memorize all of these right now. This is just a brief introduction to some of the array operations so that you won't be surprised when you see them later."</p>
        <p>"If you ever see a glyph that you don't recognize in an example, you can mouse over it in the editor to learn its name. You can also click the names of functions in the site text to see their documentation."</p>
        <p><Prim prim=First/>" gets the first row of an array."</p>
        <Editor example="⊢ [4 7 1]"/>
        <Editor example="⊢ [1_2 3_4 5_6]"/>
        <p><Prim prim=Reverse/>" reverses the rows of an array."</p>
        <Editor example="⇌ [4 7 1]"/>
        <Editor example="⇌ [1_2 3_4 5_6]"/>
        <p><Prim prim=Rotate/>" rotates the rows of an array by some amount."</p>
        <Editor example="↻2 [1 2 3 4 5]"/>
        <p><Prim prim=Deshape/>" flattens an array into a 1D array."</p>
        <Editor example="♭ .[1_2 3_4 5_6]"/>
        <p><Prim prim=Take/>" and "<Prim prim=Drop/>" isolate part of an array."</p>
        <Editor example="↙3 [1 2 3 4 5]\n↘3 [1 2 3 4 5]"/>
        <p><Prim prim=Pick/>" indexes an array. Longer indices index deeper into the array."</p>
        <Editor example="⊡2 [3 8 4 1]"/>
        <Editor example="⊡1   [1_2_3 4_5_6]\n⊡1_1 [1_2_3 4_5_6]"/>
        <p><Prim prim=Select/>" uses a list of indices to select rows of an array."</p>
        <Editor example="⊏ [0 2 1 1 2] ↯3_3⇡9"/>
        <Editor example="⊏[3 5 0 1 7 8 9 5 1 2 5 3 10] \"their sinks\""/>

        <h2 id="array-model">"The Array Model"</h2>
        <p>"For curious array aficionados, Uiua uses an array model resembling "<a href="https://aplwiki.com/wiki/Box">"J's Boxed array model"</a>"."</p>
        <p>"All arrays are flat and homogenous. Arrays always have a rectangular shape. Different types of data, like numbers and characters, cannot be mixed in the same array."</p>
        <p>"However, there is an escape hatch for when you really want jagged, nested, or mixed-type arrays. In Uiua, an array of heterogeneous values can be simulated with an array of "<em>"boxes"</em>"."</p>
        <p>"The array below cannot be constructed normally because its rows have different "<Prim prim=Shape/>"s."</p>
        <Editor example="[1 2 [7 8 9]]"/> // Should fail
        <p>"By using "<Prim prim=Box/>", we can turn any value into a box that contains that value. We can then put these boxes into an array together."</p>
        <Editor example="[□1 □2 □[7 8 9]]"/>
        <p>"The "<code>"⟦⟧"</code>"s indicate that a list is "<Prim prim=Box/>"ed."</p>
        <p><Prim prim=Unbox/>" extracts a "<Prim prim=Box/>"ed value."</p>
        <Editor example="⊔ .□[1 2 3]"/>
        <p>"Having to write "<Prim prim=Box glyph_only=true/>" everywhere is annoying, and so..."</p>

        <h2 id="nested-arrays">"Nested Arrays"</h2>
        <p>"Uiua has a special syntax for making arrays where every item is "<Prim prim=Box/>"ed."</p>
        <p>"Using "<code>"{}"</code>"s instead of "<code>"[]"</code>"s for stack array notation will automatically "<Prim prim=Box/>" every item."</p>
        <Editor example="{1 2 [7 8 9]}"/>
        <p>"This is very useful for making lists of strings."</p>
        <Editor example=r#"Langs ← .["Uiua" "APL" "J" "BQN" "K" "Q"]"#/>
        <Editor example=r#"Langs ← .{"Uiua" "APL" "J" "BQN" "K" "Q"}"#/>
        <p>"The "<code>"⌜⌟"</code>"s indicate that a string is "<Prim prim=Box/>"ed."</p>
        <p>"Many simple functions will work on "<Prim prim=Box/>" elements without needing to use "<Prim prim=Unbox/>"."</p>
        <Editor example=
r#"Langs ← {"Uiua" "APL" "J" "BQN" "K" "Q"}
⧻⊢Langs
+1Langs"#/>
        <p>"However, more complex functions usually need both operands to be the same type, so you must either "<Prim prim=Unbox/>" the boxed elements or "<Prim prim=Box/>" the normal ones."</p>
        <p>"For example, to check if a string is in the list with "<Prim prim=Member/>", you would need to "<Prim prim=Box/>" the string first."</p>
        <Editor example=
r#"Langs ← {"Uiua" "APL" "J" "BQN" "K" "Q"}
∊ □"APL" Langs"#/>

        <p>"For more about working with box arrays, see "<Prim prim=Box/>"'s documentation."</p>

        <h2 id="challenges">"Challenges"</h2>

        <Challenge
            number=1
            prompt="adds an array to its reverse"
            example="1_2_5"
            answer="+⇌."
            tests={&["3_1_7", "↯2_4⇡8", "5"]}
            hidden="0_1_2_6"/>

        <Challenge
            number=2
            prompt="creates an array with the given shape and numbers from 0 to the number of elements minus 1"
            example="3_4"
            answer="↯:⇡/×."
            tests={&["2_2_7", "[10]", "2_1_3"]}
            hidden="1_1_1_1_1"/>

        <Challenge
            number=3
            prompt="add a 1-row leading axis to an array"
            example="[1 2 3]"
            answer="[∘]"
            tests={&["1_3_1_5", "5", "↯2_3⇡6"]}
            hidden="1_1_1_1_1"/>

        <Challenge
            number=4
            prompt="appends the first row of the first argument to the second argument"
            example="[1 2 3] 4_5_6"
            answer="⊂⊢"
            tests={&["3_3 2_2", "[1_2_3 4_5_6] +10↯3_3⇡9", "[2 4 3] [9 9 9 9 9 1]"]}
            hidden="↯2_3_4⇡24 ↯3_4⇡12"/>

        <Challenge
            number=5
            prompt="splits an array into its first row and the rest of its rows"
            example="1_2_3_4"
            answer="⊢∶↘1."
            tests={&["[27 9 3 1]", "↯4_3⇡12"]}
            hidden="[5]"/>


        <Challenge
            number=6
            prompt="boxes two strings and puts them in an array"
            example="\"Hello\" \"World\""
            answer="{⊙∘}"
            tests={&["\"ui\" \"ua\"", "\"dog\" \"cat\""]}
            hidden="\"a\" \"b\""/>
    }
}

#[component]
fn TutorialTypes() -> impl IntoView {
    use Primitive::*;
    view! {
        <Title text="Types - Uiua Docs"/>
        <h1>"Types"</h1>
        <p>"Every value in Uiua is an array. However, different arrays on the stack can have different "<em>"types"</em>" of items. Every element of an array is always the same type. Unlike some other array programming languages, Uiua arrays cannot have elements of different types."</p>
        <p>"There are only three types of arrays:"</p>
        <ul>
            <li><strong>"Number"</strong></li>
            <li><strong>"Character"</strong></li>
            <li><strong>"Box"</strong></li>
        </ul>

        <h2 id="numbers">"Numbers"</h2>
        <p>"Numbers are decimal numbers with floating precision. They use a 64-bit floating-point representation."</p>
        <Editor example="[5 0 3.2 ¯1.1 π ∞]"/>
        <p>"Most math operations can only be applied to numbers."</p>
        <p>"Even though numbers can have a fractional part, many built-in functions require whole numbers. These functions will return an error if given a non-whole number."</p>
        <p>"One such example is "<Prim prim=Pick/>"."</p>
        <Editor example="⊡ 2 [4 7 9 1 0]"/>
        <Editor example="⊡ 3.1 [4 7 9 1 0]"/> // Should fail
        <p>"If you want to convert a number to a whole number, you can use "<Prim prim=Floor/>", "<Prim prim=Ceil/>", or "<Prim prim=Round/>"."</p>

        <h2 id="characters">"Characters"</h2>
        <p>"Characters are represented as 32-bit Unicode codepoints."</p>
        <p>"Character literals, denoted with a preceding "<code>"@"</code>", create rank 0 (scalar) character arrays."</p>
        <Editor example="@a @b"/>
        <Editor example="[@u @i @u @a]"/>
        <p>"Characters like newline or null need to be escaped with "<code>"\\"</code>", but spaces do not."</p>
        <Editor example="[@\\r @\\0 @ ]"/>
        <p>"If you don't like the significant whitespace of "<code>"@ "</code>", "<code>"@\\s"</code>" is also space."</p>
        <p>"String literals, delimited by "<code>"\""</code>"s, create rank 1 character arrays."</p>
        <Editor example="△.\"Hello, World!\""/>
        <p>"You can make strings span multiple lines with a "<code>"$"</code>" followed by a space on each line."</p>
        <p>"These do not require "<code>"\""</code>"s."</p>
        <p><Prim prim=Sys(SysOp::Print)/>" pretty-prints a value."</p>
        <Editor example="&p $ Hello, \n   $ World!"/>
        <p>"This style of string is also useful when your string contains a lot of quotes that you don't want to escape."</p>
        <Editor example="$ An then she was like, \"No way!\"\n$ And I was like, \"Way...\""/>
        <br/>

        <h2 id="character-arithmetic">"Character Arithmetic"</h2>
        <p>"Characters and numbers exist in an "<a href="https://en.wikipedia.org/wiki/Affine_space">"affine space"</a>", the same as in "<a href="https://mlochbaum.github.io/BQN/doc/arithmetic.html#character-arithmetic">"BQN"</a>"."</p>
        {
            let number = || view!(<span class="number-literal-span">"number"</span>);
            let character = || view!(<span class="string-literal-span">"character"</span>);
            view! {
                <p>"You can "<Prim prim=Add/>" "{number}"s and "{character}"s to get another "{character}"."</p>
                <p>"You can "<Prim prim=Sub/>" a "{number}" from a "{character}" to get another "{character}"."</p>
                <p>"You can "<Prim prim=Sub/>" two "{character}"s to get a "{number}"."</p>
                <p><em>"No"</em>" other arithmetic operations can be done on "{character}"s."</p>
            }
        }
        <Editor example="+1 @a"/>
        <Editor example="-8 \"Uiua\""/>
        <Editor example="-@a @z"/>
        <Editor example="+@a @b"/> // Should fail

        <h2 id="boxes">"Boxes"</h2>
        <p>"Boxes are containers that can wrap an array of any type or shape. Multiple boxes can be put in the same array, no matter their contents."</p>
        <p>"Boxes can be created either by using the "<Prim prim=Box/>" function or with boxing array notation between "<code>"{}"</code>"s."</p>
        <Editor example="□5"/>
        <Editor example="□[1 2 3]"/>
        <Editor example="□\"Hello!\""/>
        <Editor example="{\"cat\" 5}"/>

        <h2>"Type agreement"</h2>
        <p id="type-agreement">"For functions that work on the structure of arrays rather than their values, the types of the arrays must match."</p>
        <Editor example="⊂ 1_2 3"/>
        <Editor example="⊟ \"Hello\" \"World\""/>
        <Editor example="⊟ 1_2_3 \"dog\""/> // Should fail
        <p>"There is an exception for boxes. Any box can be put in an array with a non-box. In this case, the non-box will be "<Prim prim=Box/>"ed first."</p>
        <Editor example="⊟ 5 □[1 2 3]"/>

        <h2 id="empty-arrays">"Empty Arrays"</h2>
        <p>"The type of an array that is constructed with no elements depends on the syntax used to construct it. Its shape is always "<code>"[0]"</code>"."</p>
        <p>"We can use the "<Prim prim=Type/>" function to get the type of an array. "<code>"0"</code>" corresponds to numbers, "<code>"1"</code>" to characters, and "<code>"2"</code>" to boxes."</p>
        <Editor example="type []"/>
        <Editor example="type \"\""/>
        <Editor example="type {}"/>

        <h2 id="challenges">"Challenges"</h2>

        <Challenge
            number=1
            prompt="capitalizes an all-lowercase string"
            example="\"hello\""
            answer="-32"
            tests={&["\"uiua\"", "\"gato\"", "\"tacit\""]}
            hidden="\"wowza\""/>

        <Challenge
            number=2
            prompt="increments the first character of a string"
            example="\"`rray\""
            answer="⍜⊢(+1)"
            tests={&["\"Xou're\"", "\"coing\"", "\"freat!\""]}
            hidden="\"abc\""/>
    }
}

#[component]
fn TutorialBindings() -> impl IntoView {
    use Primitive::*;
    view! {
        <Title text="Bindings - Uiua Docs"/>
        <h1>"Bindings"</h1>
        <p>"Bindings are global names that can be given to Uiua values. They are denoted with "<code>"←"</code>", which the formatter will convert from "<code>"="</code>" when appropriate."</p>
        <Editor example="a = 3\nb ← 5\n+ a b" help={&["", "Try running to format the ="]}/>
        <p>"Valid binding names can be made up of any sequence of uppercase or lowercase alphabetic characters OR a single non-alphanumeric character that is not already used for a Uiua function."</p>
        <Editor example="NumOne ← 1\nNumTwo ← 2\n😀 ← \"happy\""/>
        <p><em>"Warning"</em>": It is not guaranteed that any particular non-alphanumeric character will not be used for a built-in function in the future. Use them at your own risk. Emojis are safe though."</p>
        <p>"Unlike most programming languages, binding names in Uiua "<em>"cannot"</em>" contain numbers or underscores."</p>
        <Editor example="Variable_1 ← 5"/> // Should fail
        <p>"Bindings are case-sensitive."</p>
        <p>"The parser can sometimes mistake all-lowercase binding names for unformatted built-in functions."</p>
        <p>"Here, the parser thinks that "<code>"part"</code>" is "<Prim prim=Partition/>"."</p>
        <Editor example="part = 5" help={&["", "Run to format and reveal why this does not work"]}/>
        <p>"Binding names longer than 2 characters should be TitleCase to avoid this issue."</p>
        <Editor example="Part = 5\n*2 Part"/>
        <p>"Bindings run the code to the right of the "<code>"←"</code>", then pop the top value off the stack and bind it to the name on the left."</p>
        <p>"Note, though, that an empty right side is perfectly valid! This means you can bind values that were created on previous lines."</p>
        <Editor example="×6 7\nAnswer ←\n[Answer]"/>

        <h2 id="binding-functions">"Binding Functions"</h2>
        <p>"If the code on the right side of the "<code>"←"</code>" requires more than 0 values to be on the stack, then instead of evaluating its right side immediately, the right side will be bound as a function."</p>
        <p>"This is how you make named functions in Uiua."</p>
        <Editor example="f ← +1\nf 5"/>
        <Editor example="Cube ← ××..\nCube 6"/>
        <Editor example="👋 ← ⊂\"Hello, \"\n👋 \"World!\""/>
        <p>"If the code on the right side takes 0 arguments but you still want it to be a function, it must be surrounded by "<code>"()"</code>"s."</p>
        <p>"Notice how the first example here gives the same value every time, while the second one does not."</p>
        <Editor example="f ← ⚂\nf f f"/>
        <Editor example="f ← (⚂)\nf f f"/>
        <p>"The "<A href="/docs/functions">"next section"</A>" discusses functions in more detail."</p>
    }
}

#[component]
fn TutorialFunctions() -> impl IntoView {
    use Primitive::*;
    view! {
        <Title text="Modifiers and Functions - Uiua Docs"/>
        <h1>"Modifiers and Functions"</h1>

        <h2 id="modifiers">"Modifiers"</h2>
        <p>"Modifiers are functions that take other functions as arguments. If you immediately follow a modifier with its function arguments, the functions will be called inside the modifier rather than outside."</p>
        <p>"For example, "<Prim prim=Reduce/>" applies a function \"between\" all rows of an array."</p>
        <p><PrimCodes prims={[Reduce, Add]}/>" is therefore the sum of all the rows of an array."</p>
        <Editor example="/+ 1_2_3_4"/>
        <p><Prim prim=Scan/>" is similar, but it returns all the intermediate results."</p>
        <Editor example="\\+ 1_2_3_4"/>
        <p><Prim prim=Table/>" applies a function between all combinations of elements of two arrays. This is sometimes called the "<em>"outer product"</em>"."</p>
        <Editor example="⊞+ [5 6 7 8] [10 20 30 40]"/>
        <p>"In the same way that \"monadic\" and \"dyadic\" functions refer to functions that take one or two array arguments respectively, \"monadic\" and \"dyadic\" "<em>"modifiers"</em>" refer to modifiers that take one or two "<em>"functions"</em>" respectively."</p>
        <p>"On this site, monadic modifiers are in "<span class="monadic-modifier">"yellow"</span>" and dyadic modifiers are in "<span class="dyadic-modifier">"purple"</span>"."</p>
        <p>"The main docs page has "<A href="/docs/modifier">"a list"</A>" of all of the built-in modifiers."</p>

        <h2 id="inline-functions">"Inline Functions"</h2>
        <p>"In addition to creating a new function with a capitalized binding name, as discussed in the "<A href="/docs/bindings">"previous section"</A>", functions in Uiua can also be created by surrounding code with "<code>"()"</code>"s."</p>
        <p>"This is usually only necessary when you need to call multiple functions within a modifier."</p>
        <p>"For example, if you wanted to get the last element of each row of an array, you could use "<Prim prim=Rows/>"."</p>
        <Editor example="≡(⊢⇌) .[2_5_3 0_2_1 0_0_2]"/>
        <p>"If you wanted to rotate every row of an array backwards by a fixed amount, you could use "<Prim prim=Distribute/>"."</p>
        <Editor example="∺(↻¯) 2 [1_2_3 4_5_6 7_8_9]"/>
        <p>"If you want to make an inline function with exactly 2 terms, you can use the "<Prim prim=Bind/>" modifier instead of "<code>"()"</code>"s and save 1 character of space!"</p>
        <Editor example="/(-∶) 1_2_3_4_5\n/'-∶ 1_2_3_4_5"/>
        <p>"This looks nice with modifiers that take multiple functions like "<Prim prim=Under/>"."</p>
        <Editor example="⍜'↙3⇌ [1 2 3 4 5]"/>
        <Editor example="⍜'↻3'⊂π 1_2_3_4_5"/>
        <p>"Don't overdo it with "<Prim prim=Bind/>"! It can make your code hard to read."</p>
        <Editor example="≡'⊂'+1 ⇌.↯2_3⇡6"/> // Should fail
        <p>"Inline functions may span multiple lines. Unlike multiline stack notation arrays, which run bottom-to-top, multiline inline functions run top-to-bottom as other code does."</p>
        <Editor example="\
X ← (
  ⊞=.⇡ # First this line runs
  ↥⇌.  # Then this one
)
X 5"/>

        <h2 id="local-bindings">"A Note on Local Bindings"</h2>
        <p>"Bindings in Uiua can "<em>"only"</em>" be global. There is no way to give a name to a value within an inline function. A "<code>"←"</code>" inside "<code>"()"</code>"s is a syntax error."</p>
        <p>"This is a deliberate design decision. It forces you to write tacit code, a.k.a. code with functions that do not mention their arguments. Uiua is designed to make writing tacit code as workable as possible. "<em>"How"</em>" it does this will be discussed in "<A href="/docs/advancedstack">"later"</A>" "<A href="/docs/advancedarray">"sections"</A>"."</p>

        <h2 id="format-strings">"Format Strings"</h2>
        <p>"Prefixing a string with a "<code>"$"</code>" creates a format string. A format string is a special kind of function. It takes an argument for each "<code>"_"</code>" in the string and replaces it with the stringified version."</p>
        <Editor example="\"World\"\n$\"Hello, _!\""/>
        <Editor example="Greet ← $\"Hello, _!\"\nGreet \"user\""/>
        <Editor example="x ← 5\n$\"x = _\" x"/>
        <Editor example="$\"_, _, and _\" 1 2 3"/>
        <p>"If you need to use a literal "<code>"_"</code>", you can escape them with "<code>"\\"</code>"."</p>
        <Editor example="$\"\\__\\_\" 27"/>
        <p>"Multi-line strings are implicitly format strings."</p>
        <Editor example="+,, 1 2\n&p $ What are two numbers that add up to _?\n   $ _ and _ do!"/>

        <h2 id="stack-signatures">"Stack Signatures"</h2>
        <p>"Bindings and inline functions can have a "<em>"stack signature"</em>" declared with a "<code>"|"</code>" followed by 1 or 2 numbers separated by a "<code>"."</code>". The first number is the number of arguments the function pops from the stack. The second number is the number of values the function pushes to the stack."</p>
        <p>"The second number is optional. If it is not given, it is assumed to be 1."</p>
        <p>"In bindings, the "<code>"|"</code>" comes after the "<code>"←"</code>". In inline functions, it comes after the "<code>"("</code>"."</p>
        <Editor example="TimesThree ← |1.1 ×3\nTimesThree 7"/>
        <Editor example="TimesThree ← |1   ×3\nTimesThree 7"/>
        <Editor example="∵(|2.1 ⊟.×) 1_2_3 4_5_6"/>
        <p>"Stack signatures are useful for documenting functions to make sure that they are used correctly."</p>
        <p>"A signature declaration is "<em>"required"</em>" if the function's signature cannot be inferred. The compiler can usually infer a function's signature unless you are making a "<A href="/docs/custommodifiers">"custom modifier"</A>", using "<Prim prim=Break/>", or doing something else it cannot reason about."</p>
        <p>"In addition, an error is thrown if a function's signature can be inferred and the inferred signature does not match the declared signature. This can help validate that a function is correct."</p>
        <Editor example="≡(|2 ↻.) 1_2_3 ↯3_3⇡9"/> // Should fail
        <p>"If the compiler cannot derive the stack signature of a function and you give it one which is "<em>"wrong"</em>", the function will throw an error at runtime."</p>
        <Editor example="f = |1.2 /∘\nf [1 2 3]"/> // Should fail

        <h2 id="challenges">"Challenges"</h2>

        <Challenge
            number=1
            prompt="calculates the product of the first n positive integers"
            example="5"
            answer="/×+1⇡"
            tests={&["10", "0", "6"]}
            hidden="3"/>

        <Challenge
            number=2
            prompt="adds the each column of a matrix to the next"
            example="[1_2_3 4_5_6]"
            answer="≡/+"
            tests={&["[6_9_1_2 3_0_0_1 2_3_4_5]", "[2_2_2_2_5]"]}
            hidden="↯2_3_4_5⇡120"/>

        <Challenge
            number=3
            prompt="wraps a string in brackets"
            example="\"Hello, World!\""
            answer="$\"[_]\""
            tests={&["\"Uiua\"", "\"🙃\""]}
            hidden="\"tomorrow\""/>
    }
}

#[component]
fn TutorialAdvancedStack() -> impl IntoView {
    use Primitive::*;
    view! {
        <Title text="Advanced Stack Manipulation - Uiua Docs"/>
        <h1>"Advanced Stack Manipulation"</h1>
        <p>"Uiua does not have local variables. With only "<Prim prim=Dup/>", "<Prim prim=Flip/>", and "<Prim prim=Over/>", how do you work with more than 2 values at a time?"</p>

        <h2 id="fork"><Prim prim=Fork/></h2>
        <p><Prim prim=Fork/>" is a dyadic modifier that takes 2 functions and calls them both on the same set of arguments. The number of arguments used is the maximum of the two functions."</p>
        <Editor example="[⊃+× 3 5]"/>
        <p>"If one of the functions takes more arguments than the other, the function with fewer arguments uses the top-most values."</p>
        <Editor example="⊃×⇌ [1 2 3] 10"/>
        <p>"What's powerful about "<Prim prim=Fork/>" is that it can be chained to use as many functions as you want."</p>
        <Editor example="[⊃⊃⊃+-×÷ 5 8]"/>
        <p><Prim prim=Fork/>" is also good because it does not require that its values be in an array together, so they can be different shapes or types."</p>
        <Editor example="⊃+- 1 @b"/>
        <Editor example="⊃⊃⊃↻↙↘⊡ 2 [1 2 3 4 5]"/>
        <p>"We'll see just how important "<Prim prim=Fork/>" is later is this section."</p>

        <h2 id="both"><Prim prim=Both/></h2>
        <p><Prim prim=Both/>" is a monadic modifier and a sort of complement to "<Prim prim=Fork/>". While "<Prim prim=Fork/>" calls multiple functions on the same set of arguments, "<Prim prim=Both/>" calls a "<em>"single"</em>" function on "<em>"multiple"</em>" sets of arguments."</p>
        <Editor example="∩⇌ [1 2 3] [4 5 6]"/>
        <p>"Chaining "<Prim prim=Both/>" doubles the number of arguments each time."</p>
        <Editor example="∩∩⇌ [1 2 3] [4 5 6] [7 8 9] [10 11 12]"/>

        <h2 id="bracket"><Prim prim=Bracket/></h2>
        <p>"To round off the trio, we have "<Prim prim=Bracket/>", which is a dyadic modifier that calls each of its functions on a different set of arguments."</p>
        <Editor example="[⊓+× 1 2 3 4]"/>
        <p><Prim prim=Bracket/>" too can be chained. Each additional function is called on arguments deeper in the stack."</p>
        <Editor example="[⊓⊓⊓+¯×. 1 2 3 4 5 6]"/>

        <h2 id="dip-gap-reach"><Prim prim=Dip/>", "<Prim prim=Gap/>", and "<Prim prim=Reach/></h2>
        <p>"The "<Prim prim=Dip/>" modifier temporarily pops the top value on the stack, calls its function, then pushes the value back."</p>
        <Editor example="[⊙+ 1 2 3]"/>
        <p><Prim prim=Dip/>" can be chained to dig deeper into the stack, though try not to dig "<em>"too"</em>" deep, as it makes code harder to read."</p>
        <Editor example="[⊙⊙⊙⊙⊙⊙+ 1 2 3 4 5 6 7 8]"/>
        <p><Prim prim=Gap/>" "<em>"discards"</em>" the top value on the stack and calls its function."</p>
        <p><Prim prim=Reach/>" "<em>"discards"</em>" the "<em>"second"</em>" value on the stack and calls its function."</p>
        <p>"But wait, "<Prim prim=Pop/>" exists! Why would you need these?"</p>

        <h2 id="planet-notation">"🌍 Planet Notation 🪐"</h2>
        <p>"The main reason for "<Prim prim=Dip/>" and "<Prim prim=Gap/>" to exist is to be chained with "<Prim prim=Identity/>", often inside of "<Prim prim=Fork/>". They act as a sort of boolean selector to choose which arguments to keep and which to discard in a branch."</p>
        <p>"This is called "<em>"planet notation"</em>" because it looks like the planets in a solar system chart."</p>
        <p>"For example, let's say you want to "<Prim prim=Mul/>" the 2nd and 4th arguments on the stack and discard the rest:"</p>
        <Editor example="×⋅⊙⋅∘ 1 2 3 4"/>
        <p>"Notice how the circles correspond to the stack arguments we want."</p>
        <p>"Maybe you want to "<Prim prim=Add/>" 3 numbers but keep the second 2 on the stack:"</p>
        <Editor example="[⊃⋅⊙∘(++)] 2 5 10"/>
        <p>"You can read "<Prim prim=Gap glyph_only=true/><Prim prim=Dip glyph_only=true/><Prim prim=Identity glyph_only=true/>" as \"discard argument 1, keep argument 2, keep argument 3.\""</p>
        <p>"If you only wanted to keep argument 2, you simply make the expression shorter:"</p>
        <Editor example="[⊃⋅∘(++)] 2 5 10"/>
        <p>"If you wanted to add each of the top 2 values to the third value, you could use "<Prim prim=Reach/>"."</p>
        <Editor example="[⊃⟜+⋅+ 1 3 5]"/>
        <p>"Adding each of the second 2 values to the first is even simpler."</p>
        <Editor example="[⊃+⟜+ 1 3 5]"/>
        <p><Prim prim=Reach/>" doesn't quite follow the same pattern as "<Prim prim=Dip/>" and "<Prim prim=Gap/>", but it captures a very common pattern when working with "<Prim prim=Fork/>"."</p>
        <p>"For a more useful example, let's do a complex mathematical expression. We will implement this function (shown here in mathematical notation):"</p>
        <code class="code-block">"f(a,b,c,x) = (a+x)(bx-c)"</code>
        <p>"We'll start with the "<code>"(a + x)"</code>" part. We can grab "<code>"a"</code>" and "<code>"x"</code>" with "<Prim prim=Dip/>" and "<Prim prim=Identity/>", and ignore "<code>"b"</code>" and "<code>"c"</code>" with "<Prim prim=Gap/>"."</p>
        <Editor example="+⊙⋅⋅∘ 1 2 3 4"/>
        <p>"Next, we'll do the "<code>"(bx-c)"</code>" part. We can grab each term with "<Prim prim=Fork/>"."</p>
        <Editor example="-⊃(⋅⋅∘)(×⋅⊙⋅∘) 1 2 3 4"/>
        <p>"The first pair of "<code>"()"</code>"s is not actually necessary, so let's remove them."</p>
        <Editor example="-⊃⋅⋅∘(×⋅⊙⋅∘) 1 2 3 4"/>
        <p>"Finally, we can combine the two parts with another "<Prim prim=Fork/>"."</p>
        <Editor example="×⊃(+⊙⋅⋅∘)(-⊃⋅⋅∘(×⋅⊙⋅∘)) 1 2 3 4"/>
        <p>"If you like, you can factor out the "<Prim prim=Gap/>" in the second part."</p>
        <Editor example="×⊃(+⊙⋅⋅∘)⋅(-⊃⋅∘(×⊙⋅∘)) 1 2 3 4"/>
        <p>"And there you have it! A readable syntax juggling lots of values without any names!"</p>
<<<<<<< HEAD
        <p>"If you "<em>"really"</em>" want it to be shorter, you can use "<Prim prim=Bind/>" instead of "<code>"()"</code>"s, but let's not."</p>
        <p>"It's annoying to write long lists of names like "<code>"gapdipgapgapide"</code>", so those three functions have a special rule in the parser that allows you to write them with only 1 letter as long as there are at least 2 characters and the sequence ends with 'i'."</p>
        <p>"Try it out!"</p>
        <Editor example="+gdggi 1 2 3 4 5"/>
=======
        <p>"But wait! Where was "<Prim prim=Reach/>"?"</p>
        <p>"If you really dislike characters, the expression can also be written with "<Prim prim=Reach/>" and "<Prim prim=Gap/>" and not use "<Prim prim=Dip/>" at all."</p>
        <Editor example="×⊃⟜⟜+⋅(-⊃⋅∘⟜×) 1 2 3 4"/>
        <p>"It's much shorter, but you can decide for yourself which variation is more readable."</p>
        <p>"The intuition to have about "<Prim prim=Reach/>" is that its function is a sort of stand-in for "<Prim prim=Identity/>" in normal planet notation (as long as "<Prim prim=Reach/>" itself is not preceded by a "<Prim prim=Dip/>")."</p>
        <p>"Consider this equivalence:"</p>
        <Editor example="+⊙⋅∘ 1 2 3\n⟜+   1 2 3"/>
        <p>"It's annoying to write long lists of names like "<code>"gapdipgapgapide"</code>" or "<code>"gaprearea"</code>", so those four functions have a special rule in the parser that allows you to write them with only 2 letters."</p>
        <p>"Try it out!"</p>
        <Editor example="+gadigagaid 1 2 3 4 5"/>
        <Editor example="garere+ 1 2 3 4 5"/>
>>>>>>> e0617237
        <p>"In general, planet notation as complex as the mathematical function example above should only be used when it is necessary. For examples like that with 4+ values, it is. However, when working with fewer values, you can get very far with just "<Prim prim=Dup/>" and "<Prim prim=Flip/>". Maybe sprinkle some "<Prim prim=Over/>"s and "<Prim prim=Dip/>"s in there too."</p>

        <h2 id="challenges">"Challenges"</h2>

        <Challenge
            number=1
            prompt="moves the 4th value on the stack to the top"
            example="1 2 3 4 5"
            answer="⊃⋅⋅⋅∘⊙⊙∘"
            tests={&["@x [1 2 3] □5 27"]}
            hidden="3 3 3 4"/>

        <Challenge
            number=2
            prompt="adds the second argument to the third and divides by the first"
            example="2 3 5"
            answer="÷⊙+"
            tests={&["1 2 3", "5 10 15"]}
            hidden="2 3 4"/>

        <Challenge
            number=3
            prompt="find both the sum and product of three arguments"
            example="4 5 6"
            answer="⊃(++)(××)"
            tests={&["10 10 10", "1_2 3_4 5"]}
            hidden="[1 2 3] 4 [5 6 7]"/>

        <Challenge
            number=4
            prompt="for numbers A, B, C, and D calculates (A+C)×(B+D)"
            example="1 2 3 4"
            answer="×⊃(+⊙⋅∘)(+⋅⊙⋅∘)"
            tests={&["10 ¯3 1 0", "3 ¯7 2 2"]}
            hidden="1_2 3_4 5_6 7"/>
    }
}

#[component]
fn TutorialControlFlow() -> impl IntoView {
    use Primitive::*;
    view! {
        <Title text="Control Flow - Uiua Docs"/>
        <h1>"Control Flow"</h1>
        <p>"Uiua, and array languages in general, require much less control flow than other programming languages. Most operations that would be loops in other languages are simply operations on arrays. Because boolean operations return numbers, a lot of checks that would be done with "<code>"if"</code>" statements in other languages become mathematical or indexing operations in array languages."</p>
        <p>"For example, if you wanted to split an array of numbers into an array of odds and an array of evens, you might do it like this in a language like Python:"</p>
        <code class="code-block">"\
def splitArray(array):
    even = []
    odd = []
    for i in array:
        if i % 2 == 0:
            even.append(i)
        else:
            odd.append(i)
    return even, odd

splitArray([1, 2, 3, 7, 2, 4, 5])"</code>
        <p>"In Uiua, it is much simpler, and there are no "<code>"if"</code>"s or "<code>"for"</code>"s to be found:"</p>
        <Editor example="f ← ∩▽¬,,=0◿2.\nf [1 2 3 7 2 4 5]"/>
        <p>"That being said, not every problem lends itself to array operations. Uiua has a few methods for handling such cases."</p>

        <h2 id="repeat">"Looping with "<Prim prim=Repeat/></h2>
        <p>"The "<Prim prim=Repeat/>" modifier takes a function and a number and calls the function that many times."</p>
        <Editor example="⍥(×2)10 5"/>
        <Editor example="⍥/+2 ↯3_3⇡9"/>
        <Editor example="⁅[⍥⚂5]"/>
        <p>"You can loop forever by using "<Prim prim=Infinity/>". You can break out of an infinite (or finite) loop with "<Prim prim=Break/>"."</p>
        <Editor example="⍥(⎋>1000.×2)∞ 1"/>
        <p>"This requires a signature declaration if done in a function."</p>
        <Editor example="f ← |1 ⍥(⎋>1000.×2)∞\nf 5"/>
        <p><Prim prim=Repeat/>"'s glyph is a combination of a circle, representing a loop, and the 𝄇 symbol from musical notation."</p>

        <h2 id="try">"Catching errors with "<Prim prim=Try/></h2>
        <p>"The "<Prim prim=Try/>" modifier takes two functions. If the first function throws an error, the second function is called with the same arguments plus an error message."</p>
        <p>"We can see how this works by using it with "<Prim prim=Parse/>"."</p>
        <p>"If the parsing fails, we "<Prim prim=Box/>" "<Prim prim=Both/>" the argument and the error message and put them in an array."</p>
        <Editor example="f ← ⍣parse[∩□]\nf \"5\"\nf \"dog\""/>
        <p>"If we don't care about an error and just want to supply a default value, we can use "<Prim prim=Gap/>" to discard the argument and error message."</p>
        <Editor example="f ← ⍣parse⋅⋅0\nf \"5\"\nf \"dog\""/>

        <h2 id="switch">"Switch Functions"</h2>
        <p>"Switch functions are inline functions that choose a branch based on an index. Like normal inline functions, they are surrounded by "<code>"()"</code>"s. Branches are separated by "<code>"|"</code>"s."</p>
        <p>"Unlike normal inline functions, switch functions can appear anywhere in code and are called immediately."</p>
        <Editor example="(3|5) 0"/>
        <Editor example="(3|5) 1"/>
        <p>"Switch functions can have as many branches as you want, and they can also be nested."</p>
        <Editor example="≡((×10|+1|(∘|¯)=2.) ◿3.) [2 9 4 0 8 3]"/>
        <p>"Each branch can have a signature specified. For the overall switch function to have a valid signature, all branches must change the height of the stack by the same amount."</p>
        <Editor example="f ← (|2 ×||3.2 ⊃(++)×)\n[f 0 2 3 4]\n[f 1 2 3 4]"/>
        <p>"Signatures in switch functions are a bit messy, so try to avoid them when possible."</p>
        <p>"Because a second "<code>"|"</code>" immediately after another indicates a signature, branches that do nothing must contain "<Prim prim=Identity/>"."</p>
        <Editor example="f ← (+5|∘|÷10)+∩>5,10.\n[f2 f6 f200]"/>

        <h2 id="if"><Prim prim=If/></h2>
        <p>"The "<Prim prim=If/>" modifier is similar to a switch function, but it only has two branches. The true branch is the first function and the false branch is the second"</p>
        <Editor example="f ← ?+×\nf 0 3 5\nf 1 3 5"/>
        <p>"This may seem useless when switch functions exist, and for scalar conditions, apart from being slightly shorter, is is. However, "<Prim prim=If/>"'s condition can be a list."</p>
        <Editor example="?+- [1 0 1] [2 2 2] [4 4 4]"/>
        <p>"While "<Prim prim=If/>" can be chained, it is usually preferable to use a switch function instead."</p>

        <h2 id="assert"><Prim prim=Assert/></h2>
        <p>"The "<Prim prim=Assert/>" function takes any value and a condition. If the condition is anything but "<code>"1"</code>", the value is thrown as an error that can be caught with "<Prim prim=Try/>"."</p>
        <Editor example="f ← ⍣(¯⍤10≤10.);\nf 5\nf 12"/>
        <p>"If the "<Prim prim=Assert/>"ed value is never caught, it becomes an error."</p>
        <Editor example="f ← ¯⍤\"too big!\"≤10.\nf 5\nf 12"/> // Should fail
        <p>"Using "<Prim prim=Assert/>" for this purpose will be covered more in the "<A href="/docs/testing">"section on testing"</A>"."</p>

        <h2 id="challenges">"Challenges"</h2>

        <Challenge
            number=1
            prompt="pushes \"small\" if a number is less than 10, \"medium\" if it is less than 100, and \"large\" otherwise"
            example="17"
            answer=r#"("small"|"medium"|"large")⊢⊚<[10 100 ∞]"#
            tests={&["3", "50", "2357"]}
            hidden="10"/>

        <Challenge
            number=2
            prompt="multiplies and array by its reverse until any element is greater than 1000, at most 10 times"
            example="[1.5 8 2]"
            answer="⍥(⎋>1000/↥.×⇌.)10"
            tests={&["[1 2 3]", "[¯6 5 1]"]}
            hidden="7"/>
    }
}

#[component]
fn TutorialAdvancedArray() -> impl IntoView {
    use Primitive::*;
    view! {
        <Title text="Advanced Array Manipulation - Uiua Docs"/>
        <h1>"Advanced Array Manipulation"</h1>
        <p>"Sometimes the operation you need to perform on an array is more complicated than modifiers like "<Prim prim=Reduce/>", "<Prim prim=Rows/>", or "<Prim prim=Table/>" allow."</p>

        <h2 id="rank-lists">"Rank Lists"</h2>
        <p>"Uiua has 3 special modifiers that allow you to specify the ranks of arrays that you want to operate on."</p>
        <p>"Specified ranks are passed as a single number or a list of numbers."</p>
        <p>"Ranks can be specified as any integer, or "<Prim prim=Infinity/>"."</p>
        <br/>
        <p>"To see how this works, we can use "<Prim prim=Box/>" with the most basic rank-generic modifier, "<Prim prim=Level/>"."</p>
        <p>"In the examples below, pay attention to the number that comes after "<Prim prim=Level/>" and which parts of the array end up in boxes"</p>
        <Editor example="≑0□ ↯2_3_4⇡24"/>
        <Editor example="≑1□ ↯2_3_4⇡24"/>
        <Editor example="≑2□ ↯2_3_4⇡24"/>
        <Editor example="≑3□ ↯2_3_4⇡24"/>
        <Editor example="≑∞□ ↯2_3_4⇡24"/>
        <Editor example="≑¯1□ ↯2_3_4⇡24"/>
        <Editor example="≑¯2□ ↯2_3_4⇡24"/>
        <Editor example="≑¯3□ ↯2_3_4⇡24"/>
        <p>"As you can see, non-negative ranks refer to the rank of the argument that will be passed to the modifier's function, while negative ranks refer to that many ranks "<em>"less"</em>" than the rank of the argument array."</p>
        <p><Prim prim=Infinity/>" refers to the exact rank of the argument array."</p>

        <h2 id="level"><Prim prim=Level/></h2>
        <p><Prim prim=Level/>" iterates over all arrays of ranks specified in its rank list."</p>
        <p>"Here, we "<Prim prim=Join/>" all rank 1 arrays from the first arguments with all rank 2 arrays from the second."</p>
        <Editor example="≑1_2⊂ ,, ↯2_3 π ↯2_2_3⇡12"/>
        <p>"This is useful when you want to reference a fixed value while iterating over each row of an array."</p>
        <p>"Here, we fix "<code>"2"</code>" as something that will not be iterated over by specifying its rank as "<Prim prim=Infinity/>"."</p>
        <Editor example="≑∞_¯1↻ 2 ↯3_4⇡12"/>
        <p><Prim prim=Level glyph_only=true/><Prim prim=Infinity glyph_only=true/><code>"_¯1"</code>" is actually equivalent to "<Prim prim=Distribute/>", but not all rank lists have equivalent modifiers."</p>

        <h2 id="ocean-notation">"🌊 Ocean Notation 🪸"</h2>
        <p>"It can sometimes be verbose to specify rank lists, and having numbers that refer to ranks in code next to numbers that refer to, well, "<em>"numbers"</em>", can be confusing."</p>
        <p>"For this reason, there exists a special set of functions that constructs rank lists. You might say that these functions specify at which "<em>"depth"</em>" to operate on an array, so we call these functions "<em>"ocean functions"</em>", and their use is called "<em>"ocean notation"</em>"."</p>
        <p>"Each ocean function "<Prim prim=Join/>"s a value to a list. They are as follows:"</p>
        <table>
        <tr><th>"Function"</th><th>"Rank Item"</th></tr>
        {
            Primitive::all()
                .filter_map(|p| p.ocean_constant().map(|c| (p, c)))
                .map(|(prim, c)| {
                    view! {
                        <tr>
                            <td><Prim prim=prim/></td>
                            <td><code>{uiua::Array::from(c).show()}</code></td>
                        </tr>
                    }
                })
                .collect::<Vec<_>>()
        }
        </table>
        <p>"The example above with "<Prim prim=Level/>" can be rewritten using "<Prim prim=Rock/>" and "<Prim prim=Surface/>"."</p>
        <Editor example="≑⋄~↻ 2 ↯3_4⇡12"/>
        <p>"If you wanted to factor in the rows of another array, you could simply add another "<Prim prim=Surface/>". Unlike the previous example, this cannot be written using "<Prim prim=Distribute/>"."</p>
        <Editor example="≑⋄~~(↻⊙⊂) 2 ↯3_4⇡12 ↯3_2⇡6"/>
        <p>"Ocean functions are syntactically special. While they are not modifiers, adjacent ocean functions are parsed as a single unit so they do not have to be surrounded with "<code>"()"</code>"s. They are otherwise normal functions."</p>
        <p>"Ocean functions work to specify rank lists because if a rank-generic modifier's first argument is a monadic function, it will push an empty list for the function to work on. Ocean functions are monadic, so a chain of ocean functions form a monadic function."</p>

        <h2 id="combinate"><Prim prim=Combinate/></h2>
        <p><Prim prim=Combinate/>" is a rank-generic version of "<Prim prim=Table/>" and "<Prim prim=Cross/>". It functions similarly to "<Prim prim=Level/>", except instead of calling its function on every tuple of matching rows, it calls it on every "<em>"combination"</em>" of rows."</p>
        <Editor example="◳⋄~~(▽⊙⊂) 3 [1 2 3] [4 5 6]"/>
        <Editor example="◳∸≃(+×10) ,, ↯2_2⇡4 ↯2_4⇡8"/>

        <h2 id="fold"><Prim prim=Fold/></h2>
        <p><Prim prim=Fold/>" uses fixed-rank values as accumulators. Its function's outputs set the new value of the accumulator(s) for the next iteration."</p>
        <p>"One basic use is to reduce with a default value."</p>
        <Editor example="∧⋄~+ 10 [1 2 3]"/>
        <Editor example="∧⋄~+ 10 []"/>
        <p>"Here is an example that implements a simple stack instruction set. The initially empty stack is marked as an accumulator with "<Prim prim=Rock/>"."</p>
        <p><code>"0"</code>" duplicates the top stack value, "<code>"1"</code>" pushes a 1, "<code>"2"</code>" adds the top 2 stack values, and "<code>"3"</code>" subtracts the top 2 stack values."</p>
        <Editor example="\
Add ← ⊂/+⊃↙↘2
Sub ← ⊂/-⊃↙↘2
f ← (⊂⊢.|⊂1|Add|Sub)∶
∧⋄~f [] [1 0 2 0 2 0 2 1 3]"/>

        <h2 id="challenges">"Challenges"</h2>

        <Challenge
            number=1
            prompt="rotates the rank 2 arrays in the second argument by the rank 1 arrays in the first"
            example="1_2 ↯3_4⇡12"
            answer="≑≃≊↻"
            tests={&["[0_2 2_1 1_1] ⊞×⊞×..+1⇡3"]}
            hidden="1 [1 2 3]"/>
    }
}

#[component]
fn TutorialCustomModifiers() -> impl IntoView {
    use Primitive::*;
    view! {
        <Title text="Custom Modifiers - Uiua Docs"/>
        <h1>"Custom Modifiers"</h1>
        <p>"Defining your own functions that work on arrays is pretty easy. Just a name, a "<code>"←"</code>", and you're done."</p>
        <p>"But what if you want to define functions that use other functions?"</p>

        <h2 id="placeholders-and-bangs">"Placeholders and "<code>"!"</code>"s"</h2>
        <p>"Anywhere you can put a built-in or inline function, you can also put a "<code>"^"</code>". This is called a "<em>"placeholder"</em>". The "<code>"^"</code>" must be followed by a signature declaration, where the "<code>"^"</code>" replaces the "<code>"|"</code>"."</p>
        <p>"Any named function with "<code>"^"</code>"s in it becomes a modifier."</p>
        <p>"However, there is one additional requirement: custom modifiers must have names that end in as many "<code>"!"</code>"s as the number of functions they take."</p>
        <p>"Lets look at a simple example using "<Prim prim=Reduce/>". It reduces a function over the numbers up to the given range."</p>
        <Editor example="\
ReduceRange! ← /^2+1⇡
ReduceRange!+5
ReduceRange!×4"/>
        <p>"Here is another simple example which calls a function on a reversed version of each row of an array."</p>
        <Editor example="\
OnRev! ← ≡⍜⇌^1
OnRev!(↘1) ↯3_4⇡12
OnRev!(⊂π) ↯3_4⇡12"/>
        <p>"A custom modifier can take as many functions as you want."</p>
        <Editor example="\
F!!! ← ⊂/^2⊃^2^2
F!!!+×⊂ [1 2 3][4 5 6]"/>
        <p>"Each "<code>"^"</code>" refers to a different function. If you want to use that function more than once in the modifier, you'll have to get creative."</p>
        <p>"Here, we reduce with the same function multiple times by using "<Prim prim=Repeat/>"."</p>
        <Editor example="\
ReduceAll! ← ⍥/^2⧻△.
ReduceAll!+[1_2_3 4_5_6]"/>

        <h2 id="challenges">"Challenges"</h2>

        <Challenge
            number=1
            prompt="creates a custom modifier called f! which calls its function on each row of an array, reverses each row, and reverses the whole array"
            example="f!(⊂.) ↯3_4⇡12"
            answer="f! ← ⇌≡(⇌^1)"
            default="f! ← ^1"
            flip=true
            tests={&["f!(↯3) [1_2_3 4_5_6]", "f!(⊟.) 1_2 3_4"]}
            hidden="5"/>


        <br/>
        <br/>
        <hr/>
        <p>"This is the end of the tutorial that pertains to writing "<em>"programs"</em>"."</p>
        <p>"If you want to use Uiua to write "<em>"software"</em>", then read on for the sections on modules and testing."</p>
        <p>"If you don't care about that stuff and want to learn more about the language, you can check out:"</p>
        <EndOfTutorialList/>
    }
}

#[component]
fn EndOfTutorialList() -> impl IntoView {
    view! {
        <ul>
            <li><A href="/docs#functions">"The list of all functions"</A></li>
            <li><A href="/docs#other-docs">"Other language topics"</A></li>
            <li>"The online "<A href="/pad">"pad"</A>" for writing longer code"</li>
            <li><A href="/docs/isms">"Uiuisms"</A>", a currated list of common operations"</li>
        </ul>
    }
}

#[component]
fn TutorialModules() -> impl IntoView {
    use Primitive::*;
    view! {
        <Title text="Modules - Uiua Docs"/>
        <h1>"Modules"</h1>
        <p>"Modules are a way to organize your code in Uiua. Any Uiua file can be used as a module."</p>

        <h2 id="import"><Prim prim=Sys(SysOp::Import)/></h2>
        <p>"The "<Prim prim=Sys(SysOp::Import)/>" function allows you to import items from modules. It expects a file path and a binding name from that file, both as strings."</p>
        <p>"There is no file system here on the website, but there is a test module that can always be imported as "<code>"example.ua"</code>". Its contents is:"</p>
        <Editor example={&example_ua(|ex| ex.clone())}/>
        <p>"The "<code>"Increment"</code>" function defined in the example module can be imported with "<Prim prim=Sys(SysOp::Import)/>" then immediately bound so that it can be used locally."</p>
        <Editor example="Inc ← &i \"example.ua\" \"Increment\"\nInc 5"/>
        <p>"Lets import and use them all."</p>
        <Editor example="\
Inc ← &i \"example.ua\" \"Increment\"
Dub ← &i \"example.ua\" \"Double\"
Sqr ← &i \"example.ua\" \"Square\"
Inc Sqr Dub 5"/>
        <p>"This is a little verbose, so we can make a function that imports a given item."</p>
        <Editor example="\
ex ← &i \"example.ua\"
Inc ← ex \"Increment\"
Dub ← ex \"Double\"
Sqr ← ex \"Square\"
Inc Sqr Dub 5"/>

    }
}

#[component]
fn TutorialTesting() -> impl IntoView {
    use Primitive::*;
    view! {
        <Title text="Testing - Uiua Docs"/>
        <h1>"Testing"</h1>
        <h2 id="test-scopes">"Test Scopes"</h2>
        <p>"Test scopes are regions of code that are delimited with "<code>"---"</code>"s at the top level of a file. They are meant to be used with "<Prim prim=Assert/>"."</p>
        <Editor example="Square ← ×.\n---\n⍤.=9 Square 3\n⍤.=225 Square 15\n---"/>
        <p><Prim prim=Assert/>" will return an error when its second argument is anything other than "<code>"1"</code>"."</p>
        <Editor example="Square ← ×.\n---\n⍤.=25 Square 4\n---"/> // Should fail
        <p>"The first argument to "<Prim prim=Assert/>" is the value that will be thrown if the assertion fails. In the examples above, we have simply been "<Prim prim=Dup/>"ing the test value. We can throw a message instead."</p>
        <Editor example=r#"Square ← ×.
---
⍤"3² is not 9!" =9 Square 3
⍤"4² is not 25!" =25 Square 4
---"#/>
        <p>"One nice pattern for writing tests is to put the expected result before the test computation and use"<Prim prim=Assert glyph_only=true/><Prim prim=Flip glyph_only=true/><Prim prim=Match glyph_only=true/><Prim prim=Over glyph_only=true/>"."</p>
        <p>"If the result does not match the expectation, that incorrect result will be thrown."</p>
        <Editor example="---\n⍤∶≍, 4 +2 2 # Passes\n---"/>
        <Editor example="---\n⍤∶≍, [2 3 5] +1 [1 2 3]\n--- #  ↓↓↓↓↓↓↓"/> // Should fail

        <h2 id="run-modes">"Run Modes"</h2>
        <p>"Whether tests will run or not depends on how you run the code."</p>
        <p>"On this website, both test and non-test code will always be run."</p>
        <p>"However, if you use the "<A href="/docs/install">"native interpreter"</A>", you have a few options."</p>
        <p><code>"uiua watch"</code>" will run all code, including tests."</p>
        <p><code>"uiua run"</code>" will only run non-test code."</p>
        <p><code>"uiua test"</code>" will only run test code, but also any non-test bindings and any non-test code which makes imports."</p>

        <br/>
        <br/>
        <hr/>
        <p>"Hooray! You've reached the end of the tutorial!"</p>
        <p>"To keep going with Uiua, you can check out:"</p>
        <EndOfTutorialList/>
    }
}<|MERGE_RESOLUTION|>--- conflicted
+++ resolved
@@ -843,12 +843,6 @@
         <p>"If you like, you can factor out the "<Prim prim=Gap/>" in the second part."</p>
         <Editor example="×⊃(+⊙⋅⋅∘)⋅(-⊃⋅∘(×⊙⋅∘)) 1 2 3 4"/>
         <p>"And there you have it! A readable syntax juggling lots of values without any names!"</p>
-<<<<<<< HEAD
-        <p>"If you "<em>"really"</em>" want it to be shorter, you can use "<Prim prim=Bind/>" instead of "<code>"()"</code>"s, but let's not."</p>
-        <p>"It's annoying to write long lists of names like "<code>"gapdipgapgapide"</code>", so those three functions have a special rule in the parser that allows you to write them with only 1 letter as long as there are at least 2 characters and the sequence ends with 'i'."</p>
-        <p>"Try it out!"</p>
-        <Editor example="+gdggi 1 2 3 4 5"/>
-=======
         <p>"But wait! Where was "<Prim prim=Reach/>"?"</p>
         <p>"If you really dislike characters, the expression can also be written with "<Prim prim=Reach/>" and "<Prim prim=Gap/>" and not use "<Prim prim=Dip/>" at all."</p>
         <Editor example="×⊃⟜⟜+⋅(-⊃⋅∘⟜×) 1 2 3 4"/>
@@ -856,11 +850,10 @@
         <p>"The intuition to have about "<Prim prim=Reach/>" is that its function is a sort of stand-in for "<Prim prim=Identity/>" in normal planet notation (as long as "<Prim prim=Reach/>" itself is not preceded by a "<Prim prim=Dip/>")."</p>
         <p>"Consider this equivalence:"</p>
         <Editor example="+⊙⋅∘ 1 2 3\n⟜+   1 2 3"/>
-        <p>"It's annoying to write long lists of names like "<code>"gapdipgapgapide"</code>" or "<code>"gaprearea"</code>", so those four functions have a special rule in the parser that allows you to write them with only 2 letters."</p>
+        <p>"It's annoying to write long lists of names like "<code>"gapdipgapgapide"</code>" or "<code>"gaprearea"</code>", so those four functions have a special rule in the parser that allows you to write them with only 1 letter as long as there are at least 2 characters in the sequence. Also, 'i' for "<Prim prim=Identity/>" only works if it is that last character."</p>
         <p>"Try it out!"</p>
-        <Editor example="+gadigagaid 1 2 3 4 5"/>
-        <Editor example="garere+ 1 2 3 4 5"/>
->>>>>>> e0617237
+        <Editor example="+gdggi 1 2 3 4 5"/>
+        <Editor example="grr+ 1 2 3 4 5"/>
         <p>"In general, planet notation as complex as the mathematical function example above should only be used when it is necessary. For examples like that with 4+ values, it is. However, when working with fewer values, you can get very far with just "<Prim prim=Dup/>" and "<Prim prim=Flip/>". Maybe sprinkle some "<Prim prim=Over/>"s and "<Prim prim=Dip/>"s in there too."</p>
 
         <h2 id="challenges">"Challenges"</h2>
